"use client";

import React, { useState } from "react";
import Link from "next/link";
import Image from "next/image";
import { useRouter } from "next/navigation";
import { FcGoogle } from "react-icons/fc";
import { FaArrowLeft } from "react-icons/fa";
import { ModeToggle } from "@/app/components/theme/mode-toggle";

const LoginPage: React.FC = () => {
  const router = useRouter();
  const [formData, setFormData] = useState({
    email: "",
    password: "",
    rememberMe: false,
  });
  const [loading, setLoading] = useState(false);
  const [error, setError] = useState("");
  const [showPassword, setShowPassword] = useState(false);

  const handleInputChange = (e: React.ChangeEvent<HTMLInputElement>) => {
    const { name, value, type, checked } = e.target;
    setFormData((prev) => ({
      ...prev,
      [name]: type === "checkbox" ? checked : value,
    }));
    // Clear error when user starts typing
    if (error) setError("");
  };

  const handleSubmit = async (e: React.FormEvent) => {
    e.preventDefault();
    setLoading(true);
    setError("");

    try {
<<<<<<< HEAD
      const response = await fetch(`${process.env.NEXT_PUBLIC_API_URL}/auth/login`, {
=======
      const response = await fetch(`${process.env.NEXT_PUBLIC_API_URL || 'http://localhost:5002'}/auth/login`, {
>>>>>>> 5b47a8b6
        method: "POST",
        headers: {
          "Content-Type": "application/json",
        },
        body: JSON.stringify({
          email: formData.email,
          password: formData.password,
        }),
      });

      const data = await response.json();
      console.log("Login response:", data); // Debug log

      if (response.ok) {
        // Store token
        localStorage.setItem("token", data.accessToken);
        
        // Store the role that's now returned in the response
        localStorage.setItem("userRole", data.role);

        // Decode user info from JWT token
        const tokenPayload = JSON.parse(atob(data.accessToken.split(".")[1]));
        const user = {
          id: data.userId,
          name: tokenPayload.email.split("@")[0],
          email: tokenPayload.email,
          userType: data.role, // Use the role from response instead of token
        };

        localStorage.setItem("user", JSON.stringify(user));

        console.log("Stored user:", user);
        console.log("Redirecting to dashboard...");

        // Redirect to dashboard
        router.push("/dashboard");
      } else {
        setError(data.message || "Login failed. Please try again.");
      }
    } catch (error) {
      setError("Network error. Please check your connection.");
    } finally {
      setLoading(false);
    }
  };

  const handleGoogleLogin = () => {
<<<<<<< HEAD
    window.location.href = `${process.env.NEXT_PUBLIC_API_URL}/auth/google`;
=======
    window.location.href = `${process.env.NEXT_PUBLIC_API_URL || 'http://localhost:5002'}/auth/google`;
>>>>>>> 5b47a8b6
  };



  return (
    <div className="flex flex-col min-h-screen bg-gray-50 dark:bg-gray-900">
      {/* Header */}
      <div className="flex items-center justify-between px-4 py-3 bg-white shadow-sm dark:bg-gray-800">
        <div className="flex items-center">
          <Link href="/" className="mr-4 text-blue-500">
            <FaArrowLeft size={20} />
          </Link>
          <div className="flex items-center">
            <div className="w-10 h-10 mr-3 flex items-center justify-center">
              <Image
                src="/logo.jpg"
                alt="Health Bridge Logo"
                width={40}
                height={40}
                className="w-10 h-10 object-contain rounded-full"
              />
            </div>
            <div>
              <h1 className="text-lg font-semibold text-gray-900 dark:text-white">
                Health Bridge
              </h1>
            </div>
          </div>
        </div>
        <ModeToggle />
      </div>

      {/* Main Content */}
      <div className="flex-1 px-6 py-8">
        <div className="max-w-md mx-auto">
          <div className="mb-8 text-center">
            <h2 className="mb-2 text-2xl font-bold text-blue-500">Login</h2>
            <p className="text-gray-600 dark:text-gray-300">
              Welcome back to Health bridge
            </p>
          </div>

          {/* Error Message */}
          {error && (
            <div className="p-3 mb-4 text-sm text-red-700 bg-red-100 border border-red-400 rounded-lg dark:bg-red-900 dark:border-red-600 dark:text-red-300">
              {error}
            </div>
          )}

          <form onSubmit={handleSubmit} className="space-y-6">
            {/* Email Address */}
            <div>
              <label className="block mb-2 text-sm font-medium text-gray-700 dark:text-gray-300">
                Email Address
              </label>
              <input
                type="email"
                name="email"
                value={formData.email}
                onChange={handleInputChange}
                placeholder="Enter Your Email"
                className="w-full px-4 py-3 text-gray-700 placeholder-gray-400 border-0 rounded-lg bg-blue-50 dark:bg-gray-700 dark:text-white dark:placeholder-gray-500 focus:outline-none focus:ring-2 focus:ring-blue-500"
                required
                disabled={loading}
              />
            </div>

            {/* Password */}
            <div>
              <label className="block mb-2 text-sm font-medium text-gray-700 dark:text-gray-300">
                Password
              </label>
              <div className="relative">
                <input
                  type={showPassword ? "text" : "password"}
                  name="password"
                  value={formData.password}
                  onChange={handleInputChange}
                  placeholder="Enter Password"
                  className="w-full px-4 py-3 pr-12 text-gray-700 placeholder-gray-400 border-0 rounded-lg bg-blue-50 dark:bg-gray-700 dark:text-white dark:placeholder-gray-500 focus:outline-none focus:ring-2 focus:ring-blue-500"
                  required
                  disabled={loading}
                />
                <button
                  type="button"
                  onClick={() => setShowPassword(!showPassword)}
                  className="absolute inset-y-0 right-0 flex items-center pr-3 text-gray-400 hover:text-gray-600"
                >
                  {showPassword ? (
                    <svg width="20" height="20" viewBox="0 0 24 24" fill="currentColor">
                      <path d="M12 7c2.76 0 5 2.24 5 5 0 .65-.13 1.26-.36 1.83l2.92 2.92c1.51-1.26 2.7-2.89 3.43-4.75-1.73-4.39-6-7.5-11-7.5-1.4 0-2.74.25-3.98.7l2.16 2.16C10.74 7.13 11.35 7 12 7zM2 4.27l2.28 2.28.46.46C3.08 8.3 1.78 10.02 1 12c1.73 4.39 6 7.5 11 7.5 1.55 0 3.03-.3 4.38-.84l.42.42L19.73 22 21 20.73 3.27 3 2 4.27zM7.53 9.8l1.55 1.55c-.05.21-.08.43-.08.65 0 1.66 1.34 3 3 3 .22 0 .44-.03.65-.08l1.55 1.55c-.67.33-1.41.53-2.2.53-2.76 0-5-2.24-5-5 0-.79.2-1.53.53-2.2zm4.31-.78l3.15 3.15.02-.16c0-1.66-1.34-3-3-3l-.17.01z" />
                    </svg>
                  ) : (
                    <svg width="20" height="20" viewBox="0 0 24 24" fill="currentColor">
                      <path d="M12 4.5C7 4.5 2.73 7.61 1 12c1.73 4.39 6 7.5 11 7.5s9.27-3.11 11-7.5c-1.73-4.39-6-7.5-11-7.5zM12 17c-2.76 0-5-2.24-5-5s2.24-5 5-5 5 2.24 5 5-2.24 5-5 5zm0-8c-1.66 0-3 1.34-3 3s1.34 3 3 3 3-1.34 3-3-1.34-3-3-3z" />
                    </svg>
                  )}
                </button>
              </div>
              <div className="mt-2 text-right">
                <Link
                  href="/forgot-password"
                  className="text-sm text-blue-500 hover:underline"
                >
                  Forgot Password?
                </Link>
              </div>
            </div>

            {/* Remember Me */}
            <div className="flex items-center">
              <input
                type="checkbox"
                id="rememberMe"
                name="rememberMe"
                checked={formData.rememberMe}
                onChange={handleInputChange}
                className="w-4 h-4 text-blue-600 bg-gray-100 border-gray-300 rounded focus:ring-blue-500"
                disabled={loading}
              />
              <label
                htmlFor="rememberMe"
                className="ml-2 text-sm text-gray-700 dark:text-gray-300"
              >
                Remember me
              </label>
            </div>

            {/* Login Button */}
            <button
              type="submit"
              disabled={loading}
              style={{
                backgroundColor: "#3870FF",
                backgroundImage: "linear-gradient(276.68deg, #38B7FF 20.18%, #3870FF 94.81%)",
                color: "white",
              }}
              className="flex items-center justify-center w-full py-3 font-medium text-white transition-colors rounded-lg hover:opacity-90 disabled:opacity-50"
            >
              {loading ? (
                <>
                  <svg
                    className="w-5 h-5 mr-3 -ml-1 text-white animate-spin"
                    xmlns="http://www.w3.org/2000/svg"
                    fill="none"
                    viewBox="0 0 24 24"
                  >
                    <circle
                      className="opacity-25"
                      cx="12"
                      cy="12"
                      r="10"
                      stroke="currentColor"
                      strokeWidth="4"
                    ></circle>
                    <path
                      className="opacity-75"
                      fill="currentColor"
                      d="M4 12a8 8 0 018-8V0C5.373 0 0 5.373 0 12h4zm2 5.291A7.962 7.962 0 014 12H0c0 3.042 1.135 5.824 3 7.938l3-2.647z"
                    ></path>
                  </svg>
                  Logging in...
                </>
              ) : (
                "Login"
              )}
            </button>
          </form>

          {/* Divider */}
          <div className="flex items-center my-6">
            <div className="flex-1 border-t border-gray-300 dark:border-gray-600"></div>
            <span className="px-4 text-sm text-gray-500 dark:text-gray-400">
              OR
            </span>
            <div className="flex-1 border-t border-gray-300 dark:border-gray-600"></div>
          </div>

          {/* Social Login */}
          <div className="space-y-3">
            <button
              onClick={handleGoogleLogin}
              disabled={loading}
              className="flex items-center justify-center w-full px-4 py-3 transition-colors border border-gray-300 rounded-lg dark:border-gray-600 hover:bg-gray-50 dark:hover:bg-gray-700 disabled:opacity-50"
            >
              <FcGoogle className="mr-3" size={20} />
              <span className="text-gray-700 dark:text-gray-300">
                Login with Google
              </span>
            </button>


          </div>

          {/* Signup Link */}
          <p className="mt-6 text-sm text-center text-gray-600 dark:text-gray-400">
            Don't have an account?{" "}
            <Link href="/signup" className="text-blue-500 hover:underline">
              Signup →
            </Link>
          </p>
        </div>
      </div>
    </div>
  );
};

export default LoginPage;<|MERGE_RESOLUTION|>--- conflicted
+++ resolved
@@ -35,11 +35,7 @@
     setError("");
 
     try {
-<<<<<<< HEAD
-      const response = await fetch(`${process.env.NEXT_PUBLIC_API_URL}/auth/login`, {
-=======
       const response = await fetch(`${process.env.NEXT_PUBLIC_API_URL || 'http://localhost:5002'}/auth/login`, {
->>>>>>> 5b47a8b6
         method: "POST",
         headers: {
           "Content-Type": "application/json",
@@ -87,11 +83,7 @@
   };
 
   const handleGoogleLogin = () => {
-<<<<<<< HEAD
-    window.location.href = `${process.env.NEXT_PUBLIC_API_URL}/auth/google`;
-=======
     window.location.href = `${process.env.NEXT_PUBLIC_API_URL || 'http://localhost:5002'}/auth/google`;
->>>>>>> 5b47a8b6
   };
 
 

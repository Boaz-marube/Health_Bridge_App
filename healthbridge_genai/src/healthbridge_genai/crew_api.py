from fastapi import FastAPI, Request, Depends, HTTPException, status
from fastapi.security import HTTPBearer, HTTPAuthorizationCredentials
from fastapi.middleware.cors import CORSMiddleware
from pydantic import BaseModel
from chromadb import PersistentClient
from typing import Optional, Dict, List
import sys
from pathlib import Path
import json
import re
from datetime import datetime, timedelta
import uuid
from collections import defaultdict
import jwt
from jwt.exceptions import InvalidTokenError
from dotenv import load_dotenv
import os
from fuzzywuzzy import fuzz


# ---- CONFIG ----
# PERSIST_DIRECTORY = r"C:\Users\IdeaPad-320\Desktop\health_bridge_second\Health_Bridge_App\healthbridge_genai\real_medical_db"

# # print("📂 BASE_DIR:", BASE_DIR)
# print("📂 PERSIST_DIRECTORY:", PERSIST_DIRECTORY)
BASE_DIR = Path(__file__).parent.parent.parent.resolve()  
load_dotenv(BASE_DIR / ".env")

SECRET_KEY = os.getenv("JWT_SECRET")
ALGORITHM = "HS256"
ACCESS_TOKEN_EXPIRE_MINUTES = 30
print("SECRET KEY:",SECRET_KEY)

# Go up to project root
PERSIST_DIRECTORY = BASE_DIR / "real_medical_db"

# # ---- AUTH CONFIG ----
# SECRET_KEY = "healthbridge-secret-key-2024-change-in-production"
# ALGORITHM = "HS256"
# ACCESS_TOKEN_EXPIRE_MINUTES = 30

# Add the path to your crew module
# sys.path.append(r"C:\Users\IdeaPad-320\Desktop\health_bridge_second\Health_Bridge_App\healthbridge_genai\real_medical_db")

# ---- FASTAPI APP ----
app = FastAPI(title="HealthBridge AI API", version="1.0.0")

# Add CORS middleware for React frontend
app.add_middleware(
    CORSMiddleware,
    allow_origins=["*"],
    allow_credentials=True,
    allow_methods=["*"],
    allow_headers=["*"],
)

# ---- SECURITY ----
security = HTTPBearer()

# ---- GLOBAL CHROMA CLIENT ----
chroma_client = PersistentClient(path=str(PERSIST_DIRECTORY))

# Global variables for CrewAI
crew = None
agents_map = None
tasks_map = None

# ---- MEMORY STORAGE ----
user_conversation_memory = defaultdict(list)
user_profiles = {}
user_roles = {}  # Store user roles for authentication

# ---- REQUEST MODELS ----
class ChatRequest(BaseModel):
    message: str
    conversation_id: Optional[str] = None

class UserProfileRequest(BaseModel):
    role: str 
    specialty: Optional[str] = None 
    medical_conditions: Optional[List[str]] = None

class LoginRequest(BaseModel):
    username: str
    password: str
    role: str  # "doctor" or "patient"

class TokenData(BaseModel):
    user_id: str
    role: str

# ---- AUTHENTICATION FUNCTIONS ----
def create_access_token(data: dict, expires_delta: Optional[timedelta] = None):
    """Create JWT access token"""
    to_encode = data.copy()
    if expires_delta:
        expire = datetime.utcnow() + expires_delta
    else:
        expire = datetime.utcnow() + timedelta(minutes=ACCESS_TOKEN_EXPIRE_MINUTES)
    to_encode.update({"exp": expire})
    encoded_jwt = jwt.encode(to_encode, SECRET_KEY, algorithm=ALGORITHM)
    return encoded_jwt

async def get_current_user(credentials: HTTPAuthorizationCredentials = Depends(security)) -> TokenData:
    """Get current user from JWT token"""
    try:
        payload = jwt.decode(credentials.credentials, SECRET_KEY, algorithms=[ALGORITHM])
        user_id: str = payload.get("sub")
        role: str = payload.get("role")
        if user_id is None or role is None:
            raise HTTPException(
                status_code=status.HTTP_401_UNAUTHORIZED,
                detail="Invalid authentication credentials",
            )
        return TokenData(user_id=user_id, role=role)
    except InvalidTokenError:
        raise HTTPException(
            status_code=status.HTTP_401_UNAUTHORIZED,
            detail="Invalid authentication credentials",
        )

# ---- AUTHENTICATION ENDPOINTS ----
@app.post("/auth/login")
async def login(request: LoginRequest):
    """Login endpoint - in production, use proper user database"""
    # Simple demo authentication - in real app, verify against database
    user_id = f"{request.role}_{request.username}"
    
    # Store user role for future reference
    user_roles[user_id] = request.role
    
    # Create access token
    access_token_expires = timedelta(minutes=ACCESS_TOKEN_EXPIRE_MINUTES)
    access_token = create_access_token(
        data={"sub": user_id, "role": request.role},
        expires_delta=access_token_expires
    )
    
    return {
        "access_token": access_token,
        "token_type": "bearer",
        "user_id": user_id,
        "role": request.role,
        "expires_in": ACCESS_TOKEN_EXPIRE_MINUTES * 60
    }

@app.get("/auth/me")
async def get_current_user_info(current_user: TokenData = Depends(get_current_user)):
    """Get current user information"""
    profile = user_profiles.get(current_user.user_id, {})
    return {
        "user_id": current_user.user_id,
        "role": current_user.role,
        "profile": profile
    }

# ---- STARTUP EVENT ----
@app.on_event("startup")
async def startup_event():
    """Runs once when FastAPI starts — check DB status and initialize CrewAI."""
    # Cross-platform paths
    BASE_DIR = Path(__file__).parent.resolve()
    PERSIST_DIRECTORY = BASE_DIR / "real_medical_db"
    CONFIG_DIR = BASE_DIR / "config"

    print(f"📂 Loading ChromaDB from: {PERSIST_DIRECTORY}")

    # Ensure the DB folder exists
    if not PERSIST_DIRECTORY.exists():
        print(f"⚠️ ChromaDB directory not found at {PERSIST_DIRECTORY}.")
    else:
        collections = chroma_client.list_collections()
        print(f"✅ Collections found: {[c.name for c in collections]}")

        if collections:
            for c in collections:
                stats = c.count()
                print(f"📄 Number of documents in collection '{c.name}': {stats}")

    # Initialize CrewAI
    try:
        if not CONFIG_DIR.exists():
            print(f"⚠️ CrewAI config directory not found at {CONFIG_DIR}. Skipping Crew initialization.")
            return

        from .crew import create_healthbridge_crew
        global crew, agents_map, tasks_map
        crew, agents_map, tasks_map = create_healthbridge_crew(CONFIG_DIR)

        print("✅ CrewAI initialized successfully")
        print(f"🤖 Available agents: {list(agents_map.keys())}")
        print(f"📋 Available tasks: {list(tasks_map.keys())}")

    except Exception as e:
        print(f"⚠️ CrewAI initialization failed: {e}")

# ---- MEMORY FUNCTIONS ----
def get_conversation_history(user_id: str, conversation_id: str = None, max_messages: int = 10) -> List[Dict]:
    """Get conversation history for a user"""
    if conversation_id:
        return [msg for msg in user_conversation_memory[user_id] if msg.get("conversation_id") == conversation_id][-max_messages:]
    else:
        return user_conversation_memory[user_id][-max_messages:]

def add_to_memory(user_id: str, message: str, response: str, role: str, conversation_id: str = None):
    """Add message to conversation memory"""
    if conversation_id is None:
        conversation_id = str(uuid.uuid4())
    
    timestamp = datetime.now().isoformat()
    
    user_conversation_memory[user_id].append({
        "conversation_id": conversation_id,
        "timestamp": timestamp,
        "role": role,
        "user_message": message,
        "ai_response": response
    })
    
    # Keep only last 50 messages per user
    if len(user_conversation_memory[user_id]) > 50:
        user_conversation_memory[user_id] = user_conversation_memory[user_id][-50:]
    
    return conversation_id

def get_conversation_summary(user_id: str, conversation_id: str) -> str:
    """Generate a summary of the conversation for context"""
    history = get_conversation_history(user_id, conversation_id)
    if not history:
        return "No previous conversation history."
    
    summary = f"Conversation History (User role: {history[0].get('role', 'patient')}):\n"
    for i, msg in enumerate(history[-5:]):  # Last 5 messages
        summary += f"{i+1}. User: {msg['user_message'][:100]}...\n"
        summary += f"   AI: {msg['ai_response'][:100]}...\n"
    
    return summary

def format_response_for_role(response: str, role: str, query: str) -> str:
    """Format the AI response with role-based closing notes and tailored tone."""
    query_lower = query.lower()
    
    # Handle greetings
    if any(greeting in query_lower for greeting in ["hello", "hi", "hey", "greetings"]):
        return "How can I assist you with your medical query today?"

    if role.lower() == "doctor":
        return (
            f"{response}\n\n"
            "**Clinical Recommendations:** Review the patient’s full medical history, including allergies, current medications, and comorbidities, before prescribing. Consider evidence-based guidelines (e.g., NICE, CDC, WHO) for treatment protocols. Document all clinical decisions and monitor for adverse effects or the need for specialist referral."
        )
    else:  # patient
        return (
            f"{response}\n\n"
            "**Important Note:** This information is for educational purposes only and does not replace professional medical advice. Please consult a qualified healthcare provider for personalized diagnosis and treatment."
        )

# ---- TASK SELECTION LOGIC ----

def analyze_query_and_select_task(query: str, role: str = "patient") -> Dict:
    query_lower = query.lower()
    
    task_patterns = {
        "appointment_booking_task": {
            "keywords": ["appointment", "schedule", "booking", "visit", "availability",
                         "book a", "make an appointment", "when can i", "doctor available",
                         "book appointment", "schedule appointment", "need appointment",
                         "see doctor", "meet doctor", "consultation", "reserve", "slot"],
            "weight": 1.0
        },
        # ... other tasks ...
        "general_medical_task": {
            "keywords": ["what is", "explain", "define", "information about", "tell me about",
                         "overview of", "understanding", "education about"],
            "weight": 0.8
        }
    }
    
    task_scores = {}
    for task_key, pattern in task_patterns.items():
        score = 0
        for keyword in pattern["keywords"]:
            # Exact match
            if keyword in query_lower:
                score += pattern["weight"]
                if re.search(rf'\b{keyword}\b', query_lower):
                    score += 0.5
            # Fuzzy match for typos (threshold: 80% similarity)
            elif any(fuzz.partial_ratio(keyword, word) > 80 for word in query_lower.split()):
                score += pattern["weight"] * 0.8  # Reduced weight for fuzzy match
        task_scores[task_key] = score
    
    if "?" in query:
        if any(word in query_lower for word in ["what", "how", "why", "when", "where"]):
            task_scores["general_medical_task"] += 1.0
    
    selected_task = max(task_scores.items(), key=lambda x: x[1])
    
    # Avoid defaulting to general_medical_task unless no keywords match
    if selected_task[1] < 0.5:  # Lower threshold for fuzzy matches
        selected_task = ("general_medical_task", 0.5)
    
    confidence = min(selected_task[1] / 3.0, 1.0)
    
    return {
        "task_key": selected_task[0],
        "confidence": round(confidence, 2),
        "scores": task_scores
    }
# ---- RAG ONLY ENDPOINT ----
@app.post("/rag/query")
async def rag_query_endpoint(request: ChatRequest, current_user: TokenData = Depends(get_current_user)):
    """Pure RAG endpoint - retrieves relevant medical information only."""
    query_text = request.message
    user_id = current_user.user_id

    print(f"\n🔍 RAG query from user '{user_id}': {query_text}")

    collection = chroma_client.get_or_create_collection("healthbridge_ai")
    results = collection.query(query_texts=[query_text], n_results=5)

    if not results or not results.get("documents"):
        print("⚠️ No relevant data found in ChromaDB")
        return {
            "status": "no_data",
            "user_id": user_id,
            "query": query_text,
            "results": []
        }

    docs = results["documents"][0]
    metadatas = results.get("metadatas", [[]])[0] if results.get("metadatas") else []
    distances = results.get("distances", [[]])[0] if results.get("distances") else []

    formatted_results = []
    for i, (doc, metadata, distance) in enumerate(zip(docs, metadatas, distances)):
        formatted_results.append({
            "rank": i + 1,
            "content": doc,
            "metadata": metadata,
            "similarity_score": float(1 - distance) if distance is not None else None
        })

    print(f"✅ Found {len(formatted_results)} relevant documents")
    return {
        "status": "success",
        "user_id": user_id,
        "query": query_text,
        "results": formatted_results
    }

# ---- MAIN CHAT ENDPOINT ----
@app.post("/ai/chat")
async def crewai_chat_endpoint(request: ChatRequest, current_user: TokenData = Depends(get_current_user)):
    if not request.message.strip():
        raise HTTPException(status_code=400, detail="Query cannot be empty")
    
    query_text = request.message
    user_id = current_user.user_id
    role = current_user.role
    conversation_id = request.conversation_id

    print(f"\n🤖 CrewAI chat request from user '{user_id}' (role: {role}): {query_text}")

    try:
<<<<<<< HEAD
        if crew is None or tasks_map is None:
            raise Exception("CrewAI not initialized")

        if task_key not in tasks_map:
            print(f"⚠️ Task '{task_key}' not found, falling back to general_medical_task")
            task_key = "general_medical_task"
            confidence = 0.5

        # Role-specific instruction sets — this shapes the AI's thinking
        if role.lower() == "doctor":
            role_instructions = """
            You are a clinical decision support AI for licensed medical professionals.
            - Use precise medical terminology (e.g., "beta-agonists", "FEV1", "GINA guidelines").
            - Reference clinical guidelines, drug classes, dosing ranges, contraindications, and differential diagnoses.
            - Prioritize evidence-based recommendations from authoritative sources.
            - Suggest diagnostic workups, lab tests, or imaging if relevant.
            - Mention drug interactions, side effects, or monitoring parameters.
            - Avoid oversimplification — the user is medically trained.
            - Do NOT include basic explanations (e.g., "Asthma is a condition where...") unless explicitly asked.
            """
        else:  # patient
            role_instructions = """
            You are a compassionate patient education assistant.
            - Use simple, non-technical language. Avoid medical jargon. If you must use it, explain it.
            - Focus on reassurance, practical steps, and when to seek help.
            - Emphasize that this is not a diagnosis or treatment — always consult a real doctor.
            - Use empathetic tone: "It’s understandable to feel worried..." or "Many people experience..."
            - Break information into short, digestible points.
            - Avoid alarming language. Use phrases like "usually", "often", "may help".
            - Never suggest specific medications or dosages — say "your doctor may prescribe..." instead.
            """

        # Enhanced query with memory, role context, and role-specific instructions
        enhanced_query = f"""
        USER QUERY: {query_text}
        USER ROLE: {role.upper()}
        
        CONVERSATION CONTEXT:
        {conversation_summary}
        
        RELEVANT MEDICAL CONTEXT FROM DATABASE:
        {rag_context}

        TASK CONTEXT: You are a specialized medical AI assistant focused on {task_key.replace('_', ' ').replace('task', '').title()}.

        ROLE-SPECIFIC INSTRUCTIONS:
        {role_instructions}

        INSTRUCTIONS:
        1. Analyze the user's query in context of their role ({role}) and conversation history.
        2. Generate a response strictly following the ROLE-SPECIFIC INSTRUCTIONS above.
        3. If the context is insufficient, acknowledge limitations and provide general guidance.
        4. Maintain continuity with previous conversation if relevant.
        5. Do NOT add disclaimers here — they will be appended later by the system.
        """

        # Run the selected task
        raw_result = run_single_task(enhanced_query, task_key)
        
        # Format response based on role (now minimal — just greetings + short disclaimer)
        formatted_response = format_response_for_role(raw_result, role, query_text)
=======
        conversation_history = get_conversation_history(user_id, conversation_id)
        conversation_summary = get_conversation_summary(user_id, conversation_id) if conversation_history else "No previous conversation."

        rag_response = await rag_query_endpoint(request, current_user)
        if rag_response["status"] == "no_data":
            return {
                "status": "no_context",
                "user_id": user_id,
                "query": query_text,
                "response": "I couldn't find relevant medical information in our database to answer your question. Please consult with a healthcare professional for personalized medical advice."
            }

        task_analysis = analyze_query_and_select_task(query_text, role)
        task_key = task_analysis["task_key"]
        confidence = task_analysis["confidence"]
        print(f"🎯 Auto-selected task: {task_key} (confidence: {confidence})")

        rag_documents = rag_response["results"]
        rag_context = "\n\n".join([
            f"Document {result['rank']} (Relevance: {result['similarity_score']:.3f}):\n{result['content']}"
            for result in rag_documents
        ])

        if task_key == "appointment_booking_task":
            try:
                from healthbridge_genai.tools.n8n_appointment_tool import N8nAppointmentTool
                appointment_tool = N8nAppointmentTool()
                profile = user_profiles.get(user_id, {})
                
                # Simple parsing for doctor and time (improve as needed)
                desired_doctor = "Dr. Smith"  # Extract from query, e.g., regex or NLP
                desired_time = "2025-09-11T14:00"  # Extract from query
                appointment_data = {
                    "email": profile.get("email", f"{user_id}@example.com"),
                    "desired_time": desired_time,
                    "desired_doctor": desired_doctor,
                    "user_message": query_text,
                    "session_id": conversation_id or str(uuid.uuid4())
                }
                result = appointment_tool._run(**appointment_data)
                formatted_response = format_response_for_role(result, role, query_text)
            except Exception as e:
                print(f"❌ N8nAppointmentTool error: {e}")
                formatted_response = format_response_for_role(
                    f"Failed to book appointment: {str(e)}. Please contact your doctor's office directly.",
                    role,
                    query_text
                )
        else:
            if crew is None or tasks_map is None:
                raise HTTPException(status_code=500, detail="AI system not initialized")

            enhanced_query = f"""
            USER QUERY: {query_text}
            USER ROLE: {role.upper()}
            
            CONVERSATION CONTEXT:
            {conversation_summary}
            
            RELEVANT MEDICAL CONTEXT FROM DATABASE:
            {rag_context}

            TASK CONTEXT: You are a specialized medical AI assistant focused on {task_key.replace('_', ' ').replace('task', '').title()}.

            INSTRUCTIONS:
            1. Analyze the user's query in context of their role ({role}) and conversation history
            2. Provide a comprehensive, professional medical response appropriate for {role}
            3. If the context is insufficient, acknowledge limitations and provide general guidance
            4. Always include appropriate medical disclaimers
            5. Maintain continuity with previous conversation if relevant
            """
            raw_result = run_single_task(enhanced_query, task_key)
            formatted_response = format_response_for_role(raw_result, role, query_text)
>>>>>>> e50fe2e2
        
        new_conversation_id = add_to_memory(user_id, query_text, formatted_response, role, conversation_id)
        
        return {
            "status": "success",
            "user_id": user_id,
            "query": query_text,
            "selected_task": task_key,
            "selection_confidence": confidence,
            "user_role": role,
            "conversation_id": new_conversation_id,
            "rag_context_summary": f"Found {len(rag_documents)} relevant documents",
            "response": formatted_response
        }
    
    except HTTPException:
        raise
    except Exception as e:
        print(f"❌ CrewAI execution error: {e}")
        formatted_response = format_response_for_role(
            f"Error processing your query: {str(e)}. Please try again or contact support.",
            role,
            query_text
        )
        return {
            "status": "error",
            "user_id": user_id,
            "query": query_text,
            "error": str(e),
            "response": formatted_response
        }
# ---- USER PROFILE MANAGEMENT ----
@app.post("/user/profile")
async def set_user_profile(request: UserProfileRequest, current_user: TokenData = Depends(get_current_user)):
    """Set or update user profile information"""
    user_profiles[current_user.user_id] = {
        "role": current_user.role,
        "specialty": request.specialty,
        "medical_conditions": request.medical_conditions or [],
        "last_updated": datetime.now().isoformat()
    }
    
    return {
        "status": "success",
        "user_id": current_user.user_id,
        "profile": user_profiles[current_user.user_id]
    }

@app.get("/user/profile")
async def get_user_profile(current_user: TokenData = Depends(get_current_user)):
    """Get user profile information"""
    profile = user_profiles.get(current_user.user_id, {})
    return {"status": "success", "profile": profile}

@app.get("/user/conversations")
async def get_user_conversations(current_user: TokenData = Depends(get_current_user)):
    """Get list of conversations for authenticated user"""
    conversations = {}
    for msg in user_conversation_memory.get(current_user.user_id, []):
        conv_id = msg["conversation_id"]
        if conv_id not in conversations:
            conversations[conv_id] = {
                "start_time": msg["timestamp"],
                "message_count": 0,
                "role": msg["role"]
            }
        conversations[conv_id]["message_count"] += 1
    
    return {
        "user_id": current_user.user_id,
        "conversations": conversations
    }

# ---- SINGLE TASK EXECUTION ----
def run_single_task(query: str, task_key: str) -> str:
    """Execute a single CrewAI task with the given query"""
    if task_key not in tasks_map:
        raise ValueError(f"Unknown task: {task_key}")
    
    task = tasks_map[task_key]
    
    # Create a mini crew for single task execution
    from crewai import Task, Crew, Process
    
    mini_crew = Crew(
        agents=[task.agent],
        tasks=[Task(
            description=query,
            expected_output=task.expected_output,
            agent=task.agent
        )],
        verbose=True,
        process=Process.sequential,
    )
    
    result = mini_crew.kickoff()
    return str(result)

# ---- HEALTH CHECK ENDPOINT ----
@app.get("/")
async def root():
    """Health check endpoint"""
    return {
        "status": "healthy",
        "service": "HealthBridge AI API",
        "version": "1.0.0",
        "features": {
            "role_based_responses": "✅ (doctor/patient)",
            "conversation_memory": "✅",
            "rag_integration": "✅",
            "auto_task_selection": "✅",
            "authentication": "✅"
        },
        "endpoints": {
            "auth_login": "POST /auth/login",
            "ai_chat": "POST /ai/chat",
            "rag_query": "POST /rag/query",
            "user_profile": "GET/POST /user/profile",
            "user_conversations": "GET /user/conversations"
        }
    }

# ---- SYSTEM STATUS ENDPOINT ----
@app.get("/status")
async def system_status():
    """System status endpoint"""
    collections = chroma_client.list_collections()
    collection_info = [{"name": c.name, "count": c.count()} for c in collections]
    
    crewai_status = "initialized" if crew is not None else "not_initialized"
    
    return {
        "chromadb_status": "connected",
        "collections": collection_info,
        "crewai_status": crewai_status,
        "available_tasks": list(tasks_map.keys()) if tasks_map else [],
        "users_in_memory": len(user_conversation_memory),
        "user_profiles": len(user_profiles)
    }

# ---- TASK ANALYSIS ENDPOINT ----
@app.post("/analyze-query")
async def analyze_query_endpoint(request: ChatRequest, current_user: TokenData = Depends(get_current_user)):
    """Debug endpoint to see how queries are analyzed"""
    analysis = analyze_query_and_select_task(request.message, current_user.role)
    
    return {
        "user_id": current_user.user_id,
        "query": request.message,
        "user_role": current_user.role,
        "analysis": analysis
    }<|MERGE_RESOLUTION|>--- conflicted
+++ resolved
@@ -363,69 +363,6 @@
     print(f"\n🤖 CrewAI chat request from user '{user_id}' (role: {role}): {query_text}")
 
     try:
-<<<<<<< HEAD
-        if crew is None or tasks_map is None:
-            raise Exception("CrewAI not initialized")
-
-        if task_key not in tasks_map:
-            print(f"⚠️ Task '{task_key}' not found, falling back to general_medical_task")
-            task_key = "general_medical_task"
-            confidence = 0.5
-
-        # Role-specific instruction sets — this shapes the AI's thinking
-        if role.lower() == "doctor":
-            role_instructions = """
-            You are a clinical decision support AI for licensed medical professionals.
-            - Use precise medical terminology (e.g., "beta-agonists", "FEV1", "GINA guidelines").
-            - Reference clinical guidelines, drug classes, dosing ranges, contraindications, and differential diagnoses.
-            - Prioritize evidence-based recommendations from authoritative sources.
-            - Suggest diagnostic workups, lab tests, or imaging if relevant.
-            - Mention drug interactions, side effects, or monitoring parameters.
-            - Avoid oversimplification — the user is medically trained.
-            - Do NOT include basic explanations (e.g., "Asthma is a condition where...") unless explicitly asked.
-            """
-        else:  # patient
-            role_instructions = """
-            You are a compassionate patient education assistant.
-            - Use simple, non-technical language. Avoid medical jargon. If you must use it, explain it.
-            - Focus on reassurance, practical steps, and when to seek help.
-            - Emphasize that this is not a diagnosis or treatment — always consult a real doctor.
-            - Use empathetic tone: "It’s understandable to feel worried..." or "Many people experience..."
-            - Break information into short, digestible points.
-            - Avoid alarming language. Use phrases like "usually", "often", "may help".
-            - Never suggest specific medications or dosages — say "your doctor may prescribe..." instead.
-            """
-
-        # Enhanced query with memory, role context, and role-specific instructions
-        enhanced_query = f"""
-        USER QUERY: {query_text}
-        USER ROLE: {role.upper()}
-        
-        CONVERSATION CONTEXT:
-        {conversation_summary}
-        
-        RELEVANT MEDICAL CONTEXT FROM DATABASE:
-        {rag_context}
-
-        TASK CONTEXT: You are a specialized medical AI assistant focused on {task_key.replace('_', ' ').replace('task', '').title()}.
-
-        ROLE-SPECIFIC INSTRUCTIONS:
-        {role_instructions}
-
-        INSTRUCTIONS:
-        1. Analyze the user's query in context of their role ({role}) and conversation history.
-        2. Generate a response strictly following the ROLE-SPECIFIC INSTRUCTIONS above.
-        3. If the context is insufficient, acknowledge limitations and provide general guidance.
-        4. Maintain continuity with previous conversation if relevant.
-        5. Do NOT add disclaimers here — they will be appended later by the system.
-        """
-
-        # Run the selected task
-        raw_result = run_single_task(enhanced_query, task_key)
-        
-        # Format response based on role (now minimal — just greetings + short disclaimer)
-        formatted_response = format_response_for_role(raw_result, role, query_text)
-=======
         conversation_history = get_conversation_history(user_id, conversation_id)
         conversation_summary = get_conversation_summary(user_id, conversation_id) if conversation_history else "No previous conversation."
 
@@ -487,8 +424,51 @@
             
             RELEVANT MEDICAL CONTEXT FROM DATABASE:
             {rag_context}
+        if task_key not in tasks_map:
+            print(f"⚠️ Task '{task_key}' not found, falling back to general_medical_task")
+            task_key = "general_medical_task"
+            confidence = 0.5
+
+        # Role-specific instruction sets — this shapes the AI's thinking
+        if role.lower() == "doctor":
+            role_instructions = """
+            You are a clinical decision support AI for licensed medical professionals.
+            - Use precise medical terminology (e.g., "beta-agonists", "FEV1", "GINA guidelines").
+            - Reference clinical guidelines, drug classes, dosing ranges, contraindications, and differential diagnoses.
+            - Prioritize evidence-based recommendations from authoritative sources.
+            - Suggest diagnostic workups, lab tests, or imaging if relevant.
+            - Mention drug interactions, side effects, or monitoring parameters.
+            - Avoid oversimplification — the user is medically trained.
+            - Do NOT include basic explanations (e.g., "Asthma is a condition where...") unless explicitly asked.
+            """
+        else:  # patient
+            role_instructions = """
+            You are a compassionate patient education assistant.
+            - Use simple, non-technical language. Avoid medical jargon. If you must use it, explain it.
+            - Focus on reassurance, practical steps, and when to seek help.
+            - Emphasize that this is not a diagnosis or treatment — always consult a real doctor.
+            - Use empathetic tone: "It’s understandable to feel worried..." or "Many people experience..."
+            - Break information into short, digestible points.
+            - Avoid alarming language. Use phrases like "usually", "often", "may help".
+            - Never suggest specific medications or dosages — say "your doctor may prescribe..." instead.
+            """
+
+        # Enhanced query with memory, role context, and role-specific instructions
+        enhanced_query = f"""
+        USER QUERY: {query_text}
+        USER ROLE: {role.upper()}
+        
+        CONVERSATION CONTEXT:
+        {conversation_summary}
+        
+        RELEVANT MEDICAL CONTEXT FROM DATABASE:
+        {rag_context}
 
             TASK CONTEXT: You are a specialized medical AI assistant focused on {task_key.replace('_', ' ').replace('task', '').title()}.
+        TASK CONTEXT: You are a specialized medical AI assistant focused on {task_key.replace('_', ' ').replace('task', '').title()}.
+
+        ROLE-SPECIFIC INSTRUCTIONS:
+        {role_instructions}
 
             INSTRUCTIONS:
             1. Analyze the user's query in context of their role ({role}) and conversation history
@@ -499,7 +479,19 @@
             """
             raw_result = run_single_task(enhanced_query, task_key)
             formatted_response = format_response_for_role(raw_result, role, query_text)
->>>>>>> e50fe2e2
+        INSTRUCTIONS:
+        1. Analyze the user's query in context of their role ({role}) and conversation history.
+        2. Generate a response strictly following the ROLE-SPECIFIC INSTRUCTIONS above.
+        3. If the context is insufficient, acknowledge limitations and provide general guidance.
+        4. Maintain continuity with previous conversation if relevant.
+        5. Do NOT add disclaimers here — they will be appended later by the system.
+        """
+
+        # Run the selected task
+        raw_result = run_single_task(enhanced_query, task_key)
+        
+        # Format response based on role (now minimal — just greetings + short disclaimer)
+        formatted_response = format_response_for_role(raw_result, role, query_text)
         
         new_conversation_id = add_to_memory(user_id, query_text, formatted_response, role, conversation_id)
         
